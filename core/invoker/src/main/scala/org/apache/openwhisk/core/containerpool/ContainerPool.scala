--- conflicted
+++ resolved
@@ -20,11 +20,7 @@
 import akka.actor.{Actor, ActorRef, ActorRefFactory, Props}
 import org.apache.openwhisk.common.{Logging, LoggingMarkers, MetricEmitter, TransactionId}
 import org.apache.openwhisk.core.connector.MessageFeed
-<<<<<<< HEAD
-import org.apache.openwhisk.core.containerpool.ContainerBinding.ContainerDataChecker
-=======
 import org.apache.openwhisk.core.containerpool.ContainerBinding._
->>>>>>> 195fa344
 import org.apache.openwhisk.core.entity.ExecManifest.ReactivePrewarmingConfig
 import org.apache.openwhisk.core.entity._
 import org.apache.openwhisk.core.entity.size._
@@ -139,20 +135,11 @@
         val kind = r.action.exec.kind
         val memory = r.action.limits.memory.megabytes.MB
 
-<<<<<<< HEAD
         val warmContainer = ContainerPool.schedule(r, freePool)
         if (warmContainer.isEmpty && ContainerBinding(r.msg).isBound) {
           // XActor is bound to a container but it is busy, enqueue request for future execution
           if (!runBuffer.contains(r)) runBuffer = runBuffer.enqueue(r)
           logging.info(this, s"Designated container is busy, add request ${r.msg.activationId} to queue")
-=======
-        val warmContainer =
-          ContainerPool.schedule(r.action, r.msg.user.namespace.name, freePool)(XActor(r.msg), logging)
-        if (warmContainer.isEmpty && ContainerBinding(r.msg).isBound) {
-          // XActor is bound to a container but it is busy, enqueue request for future execution
-          runBuffer = runBuffer.enqueue(r)
-          logging.info(this, "Designated container is busy, add request to queue")
->>>>>>> 195fa344
         } else {
           val createdContainer =
             warmContainer
@@ -524,7 +511,6 @@
    * @param idles a map of idle containers, awaiting work
    * @return a container if one found
    */
-<<<<<<< HEAD
   protected[containerpool] def schedule[A](job: Run,
                                            idles: Map[A, ContainerData]): Option[(A, ContainerData)] = {
     val invocationNamespace = job.msg.user.namespace.name
@@ -535,40 +521,19 @@
         case (_, c @ WarmedData(_, `invocationNamespace`, `action`, _, _, _))
           if c.canRun(job) && c.hasCapacity() => true
         case _                                => false
-=======
-  protected[containerpool] def schedule[A](
-    action: ExecutableWhiskAction,
-    invocationNamespace: EntityName,
-    idles: Map[A, ContainerData])(implicit actor: XActor, logging: Logging): Option[(A, ContainerData)] = {
-    idles
-      .find {
-        case (_, c @ WarmedData(_, `invocationNamespace`, `action`, _, _, _))
-          if c.canRunXActor && c.hasCapacity() => true
-        case _                                 => false
->>>>>>> 195fa344
       }
       .orElse {
         idles.find {
           case (_, c @ WarmingData(_, `invocationNamespace`, `action`, _, _))
-<<<<<<< HEAD
             if c.canRun(job) && c.hasCapacity() => true
           case _                                => false
-=======
-            if c.canRunXActor && c.hasCapacity() => true
-          case _                                 => false
->>>>>>> 195fa344
         }
       }
       .orElse {
         idles.find {
           case (_, c @ WarmingColdData(`invocationNamespace`, `action`, _, _))
-<<<<<<< HEAD
             if c.canRun(job) && c.hasCapacity() => true
           case _                                => false
-=======
-            if c.canRunXActor && c.hasCapacity() => true
-          case _                                 => false
->>>>>>> 195fa344
         }
       }
   }
